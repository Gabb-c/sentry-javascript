import { getCurrentHub, Hub } from '@sentry/hub';
import { TransactionContext } from '@sentry/types';
import { isInstanceOf, logger } from '@sentry/utils';

import { Span as SpanClass, SpanRecorder } from './span';

/** JSDoc */
export class Transaction extends SpanClass {
  public name?: string;

  /**
   * The reference to the current hub.
   */
  private readonly _hub: Hub = (getCurrentHub() as unknown) as Hub;

  private readonly _trimEnd?: boolean;

  /**
   * This constructor should never be called manually. Those instrumenting tracing should use
   * `Sentry.startTransaction()`, and internal methods should use `hub.startTransaction()`.
   * @internal
   * @hideconstructor
   * @hidden
   */
  public constructor(transactionContext: TransactionContext, hub?: Hub) {
    super(transactionContext);

    if (isInstanceOf(hub, Hub)) {
      this._hub = hub as Hub;
    }

    if (transactionContext.name) {
      this.name = transactionContext.name;
    }

    this._trimEnd = transactionContext.trimEnd;
  }

  /**
   * JSDoc
   */
  public setName(name: string): void {
    this.name = name;
  }

  /**
   * Attaches SpanRecorder to the span itself
   * @param maxlen maximum number of spans that can be recorded
   */
  public initSpanRecorder(maxlen: number = 1000): void {
    if (!this.spanRecorder) {
      this.spanRecorder = new SpanRecorder(maxlen);
    }
    this.spanRecorder.add(this);
  }

  /**
   * @inheritDoc
   */
  public finish(endTimestamp?: number): string | undefined {
    // This transaction is already finished, so we should not flush it again.
    if (this.endTimestamp !== undefined) {
      return undefined;
    }

    if (!this.name) {
      logger.warn('Transaction has no name, falling back to `<unlabeled transaction>`.');
      this.name = '<unlabeled transaction>';
    }

    // just sets the end timestamp
    super.finish(endTimestamp);

    if (this.sampled !== true) {
      // At this point if `sampled !== true` we want to discard the transaction.
<<<<<<< HEAD
      logger.log('Discarding transaction because its trace was not chosen to be sampled.');
=======
      logger.log('[Tracing] Discarding transaction because its trace was not chosen to be sampled.');
>>>>>>> 4f75e8f2
      return undefined;
    }

    const finishedSpans = this.spanRecorder ? this.spanRecorder.spans.filter(s => s !== this && s.endTimestamp) : [];

    if (this._trimEnd && finishedSpans.length > 0) {
      this.endTimestamp = finishedSpans.reduce((prev: SpanClass, current: SpanClass) => {
        if (prev.endTimestamp && current.endTimestamp) {
          return prev.endTimestamp > current.endTimestamp ? prev : current;
        }
        return prev;
      }).endTimestamp;
    }

    return this._hub.captureEvent({
      contexts: {
        trace: this.getTraceContext(),
      },
      spans: finishedSpans,
      start_timestamp: this.startTimestamp,
      tags: this.tags,
      timestamp: this.endTimestamp,
      transaction: this.name,
      type: 'transaction',
    });
  }
}<|MERGE_RESOLUTION|>--- conflicted
+++ resolved
@@ -73,11 +73,7 @@
 
     if (this.sampled !== true) {
       // At this point if `sampled !== true` we want to discard the transaction.
-<<<<<<< HEAD
-      logger.log('Discarding transaction because its trace was not chosen to be sampled.');
-=======
       logger.log('[Tracing] Discarding transaction because its trace was not chosen to be sampled.');
->>>>>>> 4f75e8f2
       return undefined;
     }
 

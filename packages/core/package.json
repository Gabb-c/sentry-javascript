--- conflicted
+++ resolved
@@ -1,10 +1,6 @@
 {
   "name": "@sentry/core",
-<<<<<<< HEAD
-  "version": "5.8.0-beta.1",
-=======
   "version": "5.8.0",
->>>>>>> cd661991
   "description": "Base implementation for all Sentry JavaScript SDKs",
   "repository": "git://github.com/getsentry/sentry-javascript.git",
   "homepage": "https://github.com/getsentry/sentry-javascript/tree/master/packages/core",
@@ -20,17 +16,10 @@
     "access": "public"
   },
   "dependencies": {
-<<<<<<< HEAD
-    "@sentry/hub": "5.8.0-beta.1",
-    "@sentry/minimal": "5.8.0-beta.1",
-    "@sentry/types": "5.8.0-beta.1",
-    "@sentry/utils": "5.8.0-beta.1",
-=======
     "@sentry/hub": "5.8.0",
     "@sentry/minimal": "5.8.0",
     "@sentry/types": "5.7.1",
     "@sentry/utils": "5.8.0",
->>>>>>> cd661991
     "tslib": "^1.9.3"
   },
   "devDependencies": {

{
  "name": "@sentry/utils",
<<<<<<< HEAD
  "version": "5.8.0-beta.1",
=======
  "version": "5.8.0",
>>>>>>> cd661991
  "description": "Utilities for all Sentry JavaScript SDKs",
  "repository": "git://github.com/getsentry/sentry-javascript.git",
  "homepage": "https://github.com/getsentry/sentry-javascript/tree/master/packages/utils",
  "author": "Sentry",
  "license": "BSD-3-Clause",
  "engines": {
    "node": ">=6"
  },
  "main": "dist/index.js",
  "module": "esm/index.js",
  "types": "dist/index.d.ts",
  "publishConfig": {
    "access": "public"
  },
  "dependencies": {
    "@sentry/types": "5.8.0-beta.1",
    "tslib": "^1.9.3"
  },
  "devDependencies": {
    "chai": "^4.1.2",
    "jest": "^24.7.1",
    "npm-run-all": "^4.1.2",
    "prettier": "^1.17.0",
    "prettier-check": "^2.0.0",
    "rimraf": "^2.6.3",
    "tslint": "^5.16.0",
    "typescript": "^3.4.5"
  },
  "scripts": {
    "build": "run-p build:es5 build:esm",
    "build:es5": "tsc -p tsconfig.build.json",
    "build:esm": "tsc -p tsconfig.esm.json",
    "build:watch": "run-p build:watch:es5 build:watch:esm",
    "build:watch:es5": "tsc -p tsconfig.build.json -w --preserveWatchOutput",
    "build:watch:esm": "tsc -p tsconfig.esm.json -w --preserveWatchOutput",
    "clean": "rimraf dist esm coverage *.js *.js.map *.d.ts",
    "link:yarn": "yarn link",
    "lint": "run-s lint:prettier lint:tslint",
    "lint:prettier": "prettier-check \"{src,test}/**/*.ts\"",
    "lint:tslint": "tslint -t stylish -p .",
    "lint:tslint:json": "tslint --format json -p . | tee lint-results.json",
    "fix": "run-s fix:tslint fix:prettier",
    "fix:prettier": "prettier --write \"{src,test}/**/*.ts\"",
    "fix:tslint": "tslint --fix -t stylish -p .",
    "test": "jest",
    "test:watch": "jest --watch"
  },
  "jest": {
    "collectCoverage": true,
    "transform": {
      "^.+\\.ts$": "ts-jest"
    },
    "moduleFileExtensions": [
      "js",
      "ts"
    ],
    "testEnvironment": "node",
    "testMatch": [
      "**/*.test.ts"
    ],
    "globals": {
      "ts-jest": {
        "tsConfig": "./tsconfig.json",
        "diagnostics": false
      }
    }
  },
  "sideEffects": false
}<|MERGE_RESOLUTION|>--- conflicted
+++ resolved
@@ -1,10 +1,6 @@
 {
   "name": "@sentry/utils",
-<<<<<<< HEAD
-  "version": "5.8.0-beta.1",
-=======
   "version": "5.8.0",
->>>>>>> cd661991
   "description": "Utilities for all Sentry JavaScript SDKs",
   "repository": "git://github.com/getsentry/sentry-javascript.git",
   "homepage": "https://github.com/getsentry/sentry-javascript/tree/master/packages/utils",
